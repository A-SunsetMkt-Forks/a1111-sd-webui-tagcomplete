--- conflicted
+++ resolved
@@ -225,15 +225,12 @@
         showWikiLinks: opts["tac_showWikiLinks"],
         showExtraNetworkPreviews: opts["tac_showExtraNetworkPreviews"],
         modelSortOrder: opts["tac_modelSortOrder"],
-<<<<<<< HEAD
         frequencySort: opts["tac_frequencySort"],
         frequencyFunction: opts["tac_frequencyFunction"],
         frequencyMinCount: opts["tac_frequencyMinCount"],
         frequencyMaxAge: opts["tac_frequencyMaxAge"],
         frequencyIncludeAlias: opts["tac_frequencyIncludeAlias"],
-=======
         useStyleVars: opts["tac_useStyleVars"],
->>>>>>> d37e37ac
         // Insertion related settings
         replaceUnderscores: opts["tac_replaceUnderscores"],
         escapeParentheses: opts["tac_escapeParentheses"],
@@ -617,11 +614,8 @@
         tacSelfTrigger = true;
     // Since we've modified a Gradio Textbox component manually, we need to simulate an `input` DOM event to ensure it's propagated back to python.
     // Uses a built-in method from the webui's ui.js which also already accounts for event target
-<<<<<<< HEAD
     if (tagType === ResultType.wildcardTag || tagType === ResultType.wildcardFile || tagType === ResultType.yamlWildcard)
         tacSelfTrigger = true;
-=======
->>>>>>> d37e37ac
     updateInput(textArea);
 
     // Update previous tags with the edited prompt to prevent re-searching the same term
